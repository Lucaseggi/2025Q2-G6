import json
import os
import sys
from datetime import datetime

sys.path.append('/app/shared')
from rabbitmq_client import RabbitMQClient
<<<<<<< HEAD
from grpc_clients import GrpcServiceClients
=======
from models import ProcessedData

# Force output flushing
import functools
print = functools.partial(print, flush=True)
>>>>>>> e0c12bf4

def create_queue_client():
    return RabbitMQClient()

<<<<<<< HEAD
def main():
    print("Inserter MS started - listening for messages...")

    queue_client = create_queue_client()
    grpc_clients = GrpcServiceClients()
=======

def main():
    print("Inserter MS started - listening for messages and printing them...")
    print("Note: This inserter now only prints received packages, no API calls are made.")

    try:
        queue_client = create_queue_client()
        print("RabbitMQ client created successfully!")
    except Exception as e:
        print(f"FAILED to create RabbitMQ client: {e}")
        return
>>>>>>> e0c12bf4

    while True:
        try:
            # Receive message from inserting queue
            message_body = queue_client.receive_message('inserting', timeout=20)

            if message_body:
<<<<<<< HEAD
                # Get document ID for logging
                doc_id = message_body['data']['norma']['infoleg_id']
                print(f"[{datetime.now()}] Received message for norma {doc_id}")

                # Call sequential pipeline: relational-ms → vectorial-ms
                pipeline_result = grpc_clients.call_both_services_sequential(message_body)

                print(f"[{datetime.now()}] === Pipeline Results for norma {doc_id} ===")
                print(f"[{datetime.now()}] Relational MS: {'SUCCESS' if pipeline_result['relational']['success'] else 'FAILED'} - {pipeline_result['relational']['message']}")
                print(f"[{datetime.now()}] Vectorial MS: {'SUCCESS' if pipeline_result['vectorial']['success'] else 'FAILED'} - {pipeline_result['vectorial']['message']}")
                print(f"[{datetime.now()}] Pipeline: {'SUCCESS' if pipeline_result['pipeline_success'] else 'FAILED'}")
                print(f"[{datetime.now()}] =============================================")
=======
                print(f"[{datetime.now()}] Inserter: Received message")

                # Show the complete structure but collapse embeddings
                try:
                    def collapse_embeddings_recursive(obj):
                        if isinstance(obj, dict):
                            result = {}
                            for key, value in obj.items():
                                if key == 'embedding' and isinstance(value, list):
                                    result[key] = f"[EMBEDDING_VECTOR_{len(value)}_DIMS]"
                                else:
                                    result[key] = collapse_embeddings_recursive(value)
                            return result
                        elif isinstance(obj, list):
                            return [collapse_embeddings_recursive(item) for item in obj]
                        else:
                            return obj

                    collapsed_message = collapse_embeddings_recursive(message_body)
                    print(json.dumps(collapsed_message, indent=2, default=str))

                except Exception as parse_error:
                    print(f"[{datetime.now()}] Inserter: Error parsing ProcessedData: {parse_error}")
                    print("Raw message:")
                    print(json.dumps(message_body, indent=2, default=str))
>>>>>>> e0c12bf4

        except Exception as e:
            print(f"[{datetime.now()}] Inserter: Error: {e}")

if __name__ == "__main__":
    main()<|MERGE_RESOLUTION|>--- conflicted
+++ resolved
@@ -3,87 +3,117 @@
 import sys
 from datetime import datetime
 
-sys.path.append('/app/shared')
-from rabbitmq_client import RabbitMQClient
-<<<<<<< HEAD
-from grpc_clients import GrpcServiceClients
-=======
-from models import ProcessedData
+from shared.rabbitmq_client import RabbitMQClient
+from shared.models import ProcessedData
 
 # Force output flushing
 import functools
 print = functools.partial(print, flush=True)
->>>>>>> e0c12bf4
+from grpc_clients import GrpcServiceClients
+
+def transform_to_legacy_format(message_body):
+    """Transform new ProcessedData format to legacy format expected by relational-ms"""
+    try:
+        # Extract data from the new format
+        scraping_data = message_body.get('scraping_data', {})
+        infoleg_response = scraping_data.get('infoleg_response', {})
+        processing_data = message_body.get('processing_data', {})
+
+        # Build norma object in the format expected by relational-ms
+        norma = {
+            # Basic infoleg fields
+            'infoleg_id': infoleg_response.get('infoleg_id'),
+            'jurisdiccion': infoleg_response.get('jurisdiccion'),
+            'clase_norma': infoleg_response.get('clase_norma'),
+            'tipo_norma': infoleg_response.get('tipo_norma'),
+            'sancion': infoleg_response.get('sancion'),
+            'publicacion': infoleg_response.get('publicacion'),
+            'titulo_sumario': infoleg_response.get('titulo_sumario'),
+            'titulo_resumido': infoleg_response.get('titulo_resumido'),
+            'observaciones': infoleg_response.get('observaciones'),
+            'nro_boletin': infoleg_response.get('nro_boletin'),
+            'pag_boletin': infoleg_response.get('pag_boletin'),
+            'texto_resumido': infoleg_response.get('texto_resumido'),
+            'texto_norma': infoleg_response.get('texto_norma'),
+            'texto_norma_actualizado': infoleg_response.get('texto_norma_actualizado'),
+            'estado': infoleg_response.get('estado'),
+        }
+
+        # Add processing data if available
+        if processing_data:
+            purifications = processing_data.get('purifications', {})
+            parsings = processing_data.get('parsings', {})
+            processor_metadata = processing_data.get('processor_metadata', {})
+            embedder_metadata = processing_data.get('embedder_metadata', {})
+
+            # Add purified text
+            norma['purified_texto_norma'] = purifications.get('original_text', '')
+            norma['purified_texto_norma_actualizado'] = purifications.get('updated_text', '')
+
+            # Add LLM metadata
+            norma['llm_model_used'] = processor_metadata.get('model_used')
+            norma['llm_tokens_used'] = processor_metadata.get('tokens_used')
+
+            # Add embedding metadata
+            norma['embedding_model'] = embedder_metadata.get('embedding_model_used')
+            norma['embedded_at'] = embedder_metadata.get('embedding_timestamp')
+
+            # Add structured text from parsings
+            original_parsing = parsings.get('original_text', {})
+            if original_parsing and 'structured_data' in original_parsing:
+                norma['structured_texto_norma'] = original_parsing['structured_data']
+
+        # Return in the format expected by relational-ms
+        return {
+            'data': {
+                'norma': norma
+            }
+        }
+
+    except Exception as e:
+        print(f"[{datetime.now()}] Error transforming data format: {e}")
+        return message_body  # Return original if transformation fails
 
 def create_queue_client():
     return RabbitMQClient()
 
-<<<<<<< HEAD
 def main():
     print("Inserter MS started - listening for messages...")
 
     queue_client = create_queue_client()
     grpc_clients = GrpcServiceClients()
-=======
-
-def main():
-    print("Inserter MS started - listening for messages and printing them...")
-    print("Note: This inserter now only prints received packages, no API calls are made.")
-
-    try:
-        queue_client = create_queue_client()
-        print("RabbitMQ client created successfully!")
-    except Exception as e:
-        print(f"FAILED to create RabbitMQ client: {e}")
-        return
->>>>>>> e0c12bf4
 
     while True:
         try:
             # Receive message from inserting queue
             message_body = queue_client.receive_message('inserting', timeout=20)
 
+
             if message_body:
-<<<<<<< HEAD
                 # Get document ID for logging
-                doc_id = message_body['data']['norma']['infoleg_id']
+                try:
+                    # Try new ProcessedData structure first
+                    doc_id = message_body['scraping_data']['infoleg_response']['infoleg_id']
+                except (KeyError, TypeError):
+                    # Fallback to old structure for transition period
+                    try:
+                        doc_id = message_body['data']['norma']['infoleg_id']
+                    except (KeyError, TypeError):
+                        doc_id = "unknown"
                 print(f"[{datetime.now()}] Received message for norma {doc_id}")
 
+                # Transform data to legacy format for relational-ms
+                legacy_format_data = transform_to_legacy_format(message_body)
+
                 # Call sequential pipeline: relational-ms → vectorial-ms
-                pipeline_result = grpc_clients.call_both_services_sequential(message_body)
+                # Note: relational-ms gets legacy format, vectorial-ms gets original format with embeddings
+                pipeline_result = grpc_clients.call_both_services_sequential(legacy_format_data, message_body)
 
                 print(f"[{datetime.now()}] === Pipeline Results for norma {doc_id} ===")
                 print(f"[{datetime.now()}] Relational MS: {'SUCCESS' if pipeline_result['relational']['success'] else 'FAILED'} - {pipeline_result['relational']['message']}")
                 print(f"[{datetime.now()}] Vectorial MS: {'SUCCESS' if pipeline_result['vectorial']['success'] else 'FAILED'} - {pipeline_result['vectorial']['message']}")
                 print(f"[{datetime.now()}] Pipeline: {'SUCCESS' if pipeline_result['pipeline_success'] else 'FAILED'}")
                 print(f"[{datetime.now()}] =============================================")
-=======
-                print(f"[{datetime.now()}] Inserter: Received message")
-
-                # Show the complete structure but collapse embeddings
-                try:
-                    def collapse_embeddings_recursive(obj):
-                        if isinstance(obj, dict):
-                            result = {}
-                            for key, value in obj.items():
-                                if key == 'embedding' and isinstance(value, list):
-                                    result[key] = f"[EMBEDDING_VECTOR_{len(value)}_DIMS]"
-                                else:
-                                    result[key] = collapse_embeddings_recursive(value)
-                            return result
-                        elif isinstance(obj, list):
-                            return [collapse_embeddings_recursive(item) for item in obj]
-                        else:
-                            return obj
-
-                    collapsed_message = collapse_embeddings_recursive(message_body)
-                    print(json.dumps(collapsed_message, indent=2, default=str))
-
-                except Exception as parse_error:
-                    print(f"[{datetime.now()}] Inserter: Error parsing ProcessedData: {parse_error}")
-                    print("Raw message:")
-                    print(json.dumps(message_body, indent=2, default=str))
->>>>>>> e0c12bf4
 
         except Exception as e:
             print(f"[{datetime.now()}] Inserter: Error: {e}")
