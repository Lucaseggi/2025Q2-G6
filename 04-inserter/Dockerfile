--- conflicted
+++ resolved
@@ -8,12 +8,8 @@
 COPY shared ./shared
 COPY . .
 
-<<<<<<< HEAD
 # Generate Python gRPC stubs from proto files
 RUN python -m grpc_tools.protoc -I./proto --python_out=. --grpc_python_out=. ./proto/relational.proto
 RUN python -m grpc_tools.protoc -I./proto --python_out=. --grpc_python_out=. ./proto/vectorial.proto
 
-CMD ["python", "main.py"]
-=======
-CMD ["python", "-u", "main.py"]
->>>>>>> e0c12bf4
+CMD ["python", "-u", "main.py"]